# Brainy_Fools
This repo is made to share and deploy the project made during HackForge. Hope you like the code. :) 
# Retail Demand Forecasting &amp; Real-Time Inventory Management

## Overview

This project is an **AI-driven solution for automated demand forecasting and real-time inventory management in retail**. It leverages machine learning, Retrieval-Augmented Generation (RAG), and external data sources (weather, social sentiment) to predict product demand and optimize inventory levels, helping retailers avoid stockouts and overstock situations.

Inspired by industry solutions like Pluto7 Demand ML, this project is designed for rapid deployment and demo in a hackathon setting.

---

## Features

- **Automated Data Ingestion:** Integrate sales, weather, and social media data.
- **RAG Pipeline:** Retrieve relevant context for each product using vector databases and LLMs.
- **Demand Forecasting:** Time-series models (Prophet, LSTM) for accurate predictions.
- **Inventory Optimization:** Automated reorder logic based on predicted demand.
- **Real-Time Dashboard:** Visualize forecasts, inventory status, and alerts.
- **Modular &amp; Scalable:** Easily extendable to new data sources or forecasting models.

---

## Architecture

```

flowchart TB
A[Data Ingestion] --> B[RAG Pipeline]
B --> C[Forecasting Model]
C --> D[Inventory Logic]
D --> E[Dashboard]

```

---

## Tech Stack

| Component              | Tools/Frameworks                                                                 |
|------------------------|----------------------------------------------------------------------------------|
| Data Ingestion         | Python, Pandas, OpenWeatherMap API, Tweepy (Twitter API)                        |
| RAG Pipeline           | LangChain, LlamaIndex, ChromaDB, Hugging Face Transformers                      |
| Forecasting Model      | Facebook Prophet, PyTorch (LSTM/GRU), Scikit-learn                              |
| Inventory Logic        | Python, Rule-based/ML-based optimization                                        |
| Frontend/Dashboard     | Streamlit (rapid prototyping) or React + D3.js                                  |
| APIs &amp; Integration     | FastAPI, WebSocket, Mockaroo (mock data)                                        |

---

## Datasets

- **Sales &amp; Inventory**
  - [Walmart Sales Dataset (Kaggle)](https://www.kaggle.com/datasets/vetrirah/walmart-dataset)
  - [Retail Analysis with Walmart (Kaggle)](https://www.kaggle.com/datasets/rohitsahoo/sales-forecasting)
  - [UCI Online Retail Dataset](https://archive.ics.uci.edu/dataset/352/online+retail)
  - [Mendeley Sales Dataset](https://data.mendeley.com/datasets/sv3vg8g755)
- **Weather**
  - [OpenWeatherMap API](https://openweathermap.org/api)
- **Social Media Sentiment**
  - [Sentiment Analysis Datasets](https://research.aimultiple.com/sentiment-analysis-dataset/)
- **Demand Forecasting Aggregators**
  - [Datarade Demand Forecasting](https://datarade.ai/search/products/demand-forecasting-dataset)
  - [Iguazio Retail Datasets](https://www.iguazio.com/blog/13-best-free-retail-datasets-for-machine-learning/)

---

## Quick Start

### 1. Clone the Repository
```

git clone https://github.com/yourusername/retail-demand-forecasting.git
cd retail-demand-forecasting

```

### 2. Install Dependencies
```

pip install -r requirements.txt

```

### 3. Prepare Data
- Download a sales dataset (see links above) and place it in the `data/` directory.
- (Optional) Set up API keys for weather and Twitter sentiment in `.env`.

### 4. Run the Pipeline
```

python main.py

```

### 5. Launch the Dashboard
```

streamlit run dashboard.py

```

---

## Example Workflow

1. **Data Ingestion:** Load sales, weather, and social sentiment data.
2. **RAG Pipeline:** Retrieve relevant context for each product.
3. **Forecasting:** Train Prophet/LSTM models on historical and external data.
4. **Inventory Logic:** Trigger reorders based on forecasted demand.
5. **Dashboard:** Visualize forecasts, inventory status, and alerts in real time.

---

## Demo Scenario

- **Initial State:** Dashboard shows normal inventory and demand.
- **Event Trigger:** Weather API reports a heatwave; social sentiment spikes.
- **System Response:** RAG pipeline retrieves similar historical events, model updates forecast, inventory system triggers reorder.
- **Visual Output:** Dashboard highlights low stock and reorder action.

---

## References &amp; Further Reading

- [Pluto7 Demand ML Solution](https://pluto7.com/)
- [LangChain RAG Guide](https://python.langchain.com/docs/use_cases/question_answering/)
- [Facebook Prophet Documentation](https://facebook.github.io/prophet/)
- [Streamlit Documentation](https://docs.streamlit.io/)

---

## Contact

<<<<<<< HEAD
For questions or support open an issue or contact the project maintainer.
=======
For questions or support, open an issue or contact the project maintainer
>>>>>>> c6064073
<|MERGE_RESOLUTION|>--- conflicted
+++ resolved
@@ -132,8 +132,4 @@
 
 ## Contact
 
-<<<<<<< HEAD
-For questions or support open an issue or contact the project maintainer.
-=======
-For questions or support, open an issue or contact the project maintainer
->>>>>>> c6064073
+For questions or support, open an issue or contact the project maintainer.